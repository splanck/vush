--- conflicted
+++ resolved
@@ -518,11 +518,8 @@
     if (input != stdin)
         fclose(input);
     run_exit_trap();
-<<<<<<< HEAD
     clear_history();
-=======
     dirstack_clear();
->>>>>>> 96fd4592
     free(script_argv);
     free_aliases();
     free_mail_list();
